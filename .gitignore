# Environment variables
.env
.env.local
.env.production

# Database files
*.sqlite3
*.db
<<<<<<< HEAD
=======
*.sqlite3-wal
*.sqlite3-shm
>>>>>>> f73f8933

# Python cache
__pycache__/
*.py[cod]
*$py.class
*.so
.Python
build/
develop-eggs/
dist/
downloads/
eggs/
.eggs/
lib/
lib64/
parts/
sdist/
var/
wheels/
*.egg-info/
.installed.cfg
*.egg
<<<<<<< HEAD
=======
MANIFEST

# Testing
.pytest_cache/
.coverage
htmlcov/
.tox/
.hypothesis/

# IDEs
.vscode/
.idea/
*.swp
*.swo
*~

# OS
.DS_Store
Thumbs.db

# Logs
*.log
logs/

# Temporary files
tmp/
temp/
*.tmp
>>>>>>> f73f8933

# IDE
.vscode/
.idea/
*.swp
*.swo

# OS
.DS_Store
Thumbs.db

# Logs
*.log

# Streamlit
.streamlit/secrets.toml
<<<<<<< HEAD
=======
.streamlit/auth.yaml
>>>>>>> f73f8933

# Temporary files
*.tmp
*.temp<|MERGE_RESOLUTION|>--- conflicted
+++ resolved
@@ -1,18 +1,16 @@
-# Environment variables
+## Environment variables
 .env
 .env.local
 .env.production
 
-# Database files
+## Database files
 *.sqlite3
-*.db
-<<<<<<< HEAD
-=======
 *.sqlite3-wal
 *.sqlite3-shm
->>>>>>> f73f8933
+*.db
+shift_maker.sqlite3
 
-# Python cache
+## Python cache and build
 __pycache__/
 *.py[cod]
 *$py.class
@@ -33,58 +31,36 @@
 *.egg-info/
 .installed.cfg
 *.egg
-<<<<<<< HEAD
-=======
 MANIFEST
 
-# Testing
+## Testing
 .pytest_cache/
 .coverage
 htmlcov/
 .tox/
 .hypothesis/
 
-# IDEs
+## IDEs and editors
 .vscode/
 .idea/
 *.swp
 *.swo
 *~
 
-# OS
+## OS files
 .DS_Store
 Thumbs.db
 
-# Logs
+## Logs
 *.log
 logs/
 
-# Temporary files
+## Temporary files
 tmp/
 temp/
 *.tmp
->>>>>>> f73f8933
+*.temp
 
-# IDE
-.vscode/
-.idea/
-*.swp
-*.swo
-
-# OS
-.DS_Store
-Thumbs.db
-
-# Logs
-*.log
-
-# Streamlit
+## Streamlit
 .streamlit/secrets.toml
-<<<<<<< HEAD
-=======
-.streamlit/auth.yaml
->>>>>>> f73f8933
-
-# Temporary files
-*.tmp
-*.temp+.streamlit/auth.yaml